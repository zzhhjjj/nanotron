import contextlib
import csv
import gc
import math
import os
import time
from datetime import datetime
from functools import partial
from math import ceil
from typing import Any, Dict, Iterable, List, Optional, Tuple

import numpy as np
import torch
from torch import nn
from torch.nn.parallel import DistributedDataParallel
from torch.optim.lr_scheduler import LambdaLR
from torch.profiler import ProfilerActivity, profile, tensorboard_trace_handler

from nanotron import distributed as dist
from nanotron import logging
from nanotron.config import Config, DatasetStageArgs, LRSchedulerArgs, OptimizerArgs, ParallelismArgs
from nanotron.distributed import ProcessGroup
from nanotron.logging import LogItem, human_format, log_rank
from nanotron.models.base import NanotronModel
from nanotron.optim.base import BaseOptimizer, Optimizer
from nanotron.optim.gradient_accumulator import (
    FP32GradBucketManager,
    FP32GradientAccumulator,
    GradientAccumulator,
    get_fp32_accum_hook,
)
from nanotron.optim.named_optimizer import NamedOptimizer
from nanotron.optim.optimizer_from_gradient_accumulator import (
    OptimizerFromGradientAccumulator,
)
from nanotron.optim.zero import ZeroDistributedOptimizer
from nanotron.parallel import ParallelContext
from nanotron.parallel.tensor_parallel.nn import TensorParallelLinearMode
from nanotron.random import (
    RandomStates,
    get_current_random_state,
    get_synced_random_state,
)
from nanotron.scaling.parametrization import LearningRateForSP, LearningRateForSpectralMup, ParametrizationMethod
from nanotron.serialize import DataStageMetadata
from nanotron.serialize.metadata import TrainingMetadata

logger = logging.get_logger(__name__)


def _vocab_size_with_padding(orig_vocab_size: int, pg_size: int, make_vocab_size_divisible_by: int):
    """Pad vocab size so it is divisible by pg_size * make_vocab_size_divisible_by."""

    multiple = make_vocab_size_divisible_by * pg_size
    after = int(ceil(orig_vocab_size / multiple) * multiple)
    if after != orig_vocab_size:
        log_rank(
            f"[Vocab Size Padding] Padded vocab (size: {orig_vocab_size}) with {after - orig_vocab_size} dummy tokens (new size: {after})",
            logger=logger,
            level=logging.WARNING,
            rank=0,
        )
    return after


def init_random_states(parallel_config: ParallelismArgs, tp_pg: ProcessGroup):
    # Get synchronized random states
    if parallel_config is None or parallel_config.tp_mode is TensorParallelLinearMode.ALL_REDUCE:
        random_states = RandomStates(
            {"tp_synced": get_synced_random_state(random_state=get_current_random_state(), pg=tp_pg)}
        )
    else:
        # NOTE: We don't need to sync across TP when using sequence parallel (REDUCE_SCATTER)
        random_states = RandomStates({})
    return random_states


def lr_scheduler_builder(optimizer: Optimizer, lr_scheduler_args: LRSchedulerArgs, total_training_steps: int):
    if lr_scheduler_args.lr_decay_steps is None:
        lr_decay_steps = total_training_steps
        if lr_scheduler_args.lr_warmup_steps is not None:
            lr_decay_steps -= lr_scheduler_args.lr_warmup_steps
        if lr_scheduler_args.lr_decay_starting_step is not None:
            lr_decay_steps -= lr_scheduler_args.lr_decay_starting_step
    else:
        lr_decay_steps = lr_scheduler_args.lr_decay_steps

    if lr_scheduler_args.lr_decay_starting_step is None:
        if lr_scheduler_args.lr_warmup_steps is not None:
            lr_decay_starting_step = lr_scheduler_args.lr_warmup_steps
        else:
            lr_decay_starting_step = 0
    else:
        lr_decay_starting_step = lr_scheduler_args.lr_decay_starting_step

    def lr_lambda(current_step: int, initial_lr: float):
        """
        current_step: current training step
        initial_lr: the learning rate of a parameter group

        More info on initial_lr:
        And in standard parameterization, lr_lambda only takes a single learning rate.
        But in µTransfer, each parameter has a custom learning rate (custom_lr = lr_scheduler_args.learning_rate * scaling_factor),
        so each parameter group has a custom lr_lambda function.

        LR Scheduling function, it has from 2 up to 4 phases:
        - warmup,
        - optional: constant (if lr_decay_starting_step is set)
        - decay
        - optional: constant (if lr_decay_steps and/or lr_decay_starting_step are set)
        Warmup starts at lr=0 and ends at `lr=lr`
        Then it stays constant at lr if lr_decay_starting_step is set and larger than lr_warmup_steps
        Then it decays until `min_decay_lr` for lr_decay_steps if set, else: (total_training_steps - lr_warmup_steps or lr_decay_starting_step)
        Then it stays constant at min_decay_lr if lr_decay_starting_step is set and total_training_steps is larger)
        """
        # No warmup or decay
        if lr_scheduler_args.lr_warmup_steps == 0 and lr_decay_steps == 0:
            return initial_lr

        # Warmup phase
        elif lr_scheduler_args.lr_warmup_style is not None and current_step <= lr_scheduler_args.lr_warmup_steps:
            if lr_scheduler_args.lr_warmup_style == "linear":
                lmbda = initial_lr * current_step / max(lr_scheduler_args.lr_warmup_steps, 1)
            elif lr_scheduler_args.lr_warmup_style == "constant":
                lmbda = lr_scheduler_args.learning_rate
            else:
                raise ValueError(f"Unknown warmup style {lr_scheduler_args.lr_warmup_style}")

        # Optional constant phase at learning_rate
        elif current_step < lr_decay_starting_step:
            lmbda = initial_lr

        # Decay phase
        elif lr_scheduler_args.lr_decay_style is not None and current_step < lr_decay_starting_step + lr_decay_steps:
            if lr_scheduler_args.lr_decay_style == "cosine":
                lmbda = (
                    lr_scheduler_args.min_decay_lr
                    + (initial_lr - lr_scheduler_args.min_decay_lr)
                    * (1 + math.cos(math.pi * (current_step - lr_decay_starting_step) / lr_decay_steps))
                    / 2
                )
            elif lr_scheduler_args.lr_decay_style == "linear":
                lmbda = (
                    lr_scheduler_args.min_decay_lr
                    + (initial_lr - lr_scheduler_args.min_decay_lr)
                    * (lr_decay_steps - (current_step - lr_decay_starting_step))
                    / lr_decay_steps
                )
            elif lr_scheduler_args.lr_decay_style == "1-sqrt":
                lmbda = lr_scheduler_args.min_decay_lr + (initial_lr - lr_scheduler_args.min_decay_lr) * (
                    1 - math.sqrt((current_step - lr_decay_starting_step) / lr_decay_steps)
                )
            else:
                raise ValueError(f"Unknown decay style {lr_scheduler_args.lr_decay_style}")

        # Optional constant phase at min_decay_lr
        else:
            lmbda = lr_scheduler_args.min_decay_lr

        lmbda /= initial_lr  # Normalization for pytorch
        return lmbda

    def get_lr_lambda_for_param_group(lr: float):
        return partial(lr_lambda, initial_lr=lr)

    # NOTE: get learning rate scheduler for each param group
    lr_lambdas = []
    for param_group in optimizer.get_base_optimizer().param_groups:
        lr_lambdas.append(get_lr_lambda_for_param_group(lr=param_group["lr"]))

    assert len(lr_lambdas) == len(
        optimizer.get_base_optimizer().param_groups
    ), "Custom learning rate functions dont match the number of param groups"

    log_rank(
        f"[Optimizer Building] There are total {len(lr_lambdas)} custom learning rate function for parameter groups",
        logger=logger,
        level=logging.DEBUG,
    )

    lr_scheduler = LambdaLR(optimizer.get_base_optimizer(), lr_lambda=lr_lambdas)
    return lr_scheduler


def get_custom_weight_decay_for_named_parameters(
    named_parameters: Iterable[Tuple[str, torch.Tensor]],
    model: NanotronModel,
    module_id_to_prefix: Dict[int, str],
    weight_decay: float,
) -> List[Dict[str, Any]]:
    """
    Apply weight decay to all parameters except the ones that are in the named_param_without_weight_decay list.
    """

    named_param_groups_with_custom_weight_decay = []

    exclude_named_params = model.get_named_params_without_weight_decay()

    for name, param in named_parameters:
        if param.is_tied:
            param.get_tied_info().get_full_name_from_module_id_to_prefix(module_id_to_prefix=module_id_to_prefix)
        else:
            pass

        if any(name.endswith(substring) for substring in exclude_named_params):
            named_param_groups_with_custom_weight_decay.append({"named_params": [(name, param)], "weight_decay": 0.0})
        else:
            named_param_groups_with_custom_weight_decay.append(
                {"named_params": [(name, param)], "weight_decay": weight_decay}
            )

    log_rank(
        f"[Optimizer Building] Creating {len(named_param_groups_with_custom_weight_decay)} param groups with custom weight decay",
        logger=logger,
        level=logging.DEBUG,
    )
    return named_param_groups_with_custom_weight_decay


def get_custom_lr_for_named_parameters(
    parametrization_method: ParametrizationMethod,
    lr: float,
    named_parameters: Iterable[Tuple[str, torch.Tensor]],
    model: NanotronModel,
) -> List[Dict[str, Any]]:
    """
    Get custom learning rates for parameters based on the parametrization method.

    NOTE: in some paramtrization methods, we use a global learning rate for all parameters,
    in others we use a custom learning rate for each parameter (eg: spectral µTransfer).
    """

    assert parametrization_method in [ParametrizationMethod.SPECTRAL_MUP, ParametrizationMethod.STANDARD]

    lr_mapper_cls = (
        LearningRateForSpectralMup
        if parametrization_method == ParametrizationMethod.SPECTRAL_MUP
        else LearningRateForSP
    )

    log_rank(
        f"[Optimizer Building] Using {lr_mapper_cls.__name__} as learning rate",
        logger=logger,
        level=logging.INFO,
        rank=0,
    )

    # NOTE: since in the case of pipeline parallelism, each rank only has a subset of the model
    # so we only get the parameters that are in the current rank
    learning_rate_mapper = lr_mapper_cls(names_to_modules=model.named_modules_in_pp_rank, lr=lr)

    named_param_groups_with_custom_lr = []
    for (
        name,
        param,
    ) in named_parameters:
        learning_rate = learning_rate_mapper.get_lr(name, param)
        assert isinstance(learning_rate, float), f"Expected a float, got {learning_rate} for parameter {name}"
        named_param_groups_with_custom_lr.append({"named_params": [(name, param)], "lr": learning_rate})

    log_rank(
        f"[Optimizer Building] Creating {len(named_param_groups_with_custom_lr)} param groups with custom learning rates",
        logger=logger,
        level=logging.DEBUG,
    )

    return named_param_groups_with_custom_lr


def merge_named_param_groups(
    named_param_groups_with_lr: List[Dict[str, Any]],
    named_param_groups_with_weight_decay: List[Dict[str, Any]],
) -> List[Dict[str, Any]]:

    assert len(named_param_groups_with_lr) == len(
        named_param_groups_with_weight_decay
    ), "Named param groups don't match in length"

    named_param_groups = []
    for group_with_lr, group_with_weight_decay in zip(
        named_param_groups_with_lr, named_param_groups_with_weight_decay
    ):
        assert group_with_lr["named_params"] == group_with_weight_decay["named_params"]
        named_param_groups.append(
            {
                "named_params": group_with_lr["named_params"],
                "lr": group_with_lr["lr"],
                "weight_decay": group_with_weight_decay["weight_decay"],
            }
        )

    return named_param_groups


def init_optimizer_and_grad_accumulator(
    parametrization_method: ParametrizationMethod,
    model: nn.Module,
    optimizer_args: OptimizerArgs,
    parallel_context: ParallelContext,
) -> Tuple[BaseOptimizer, GradientAccumulator]:
    log_rank(
        "Building Optimizer and Gradient Accumulator and Learning Rate Scheduler",
        logger=logger,
        level=logging.INFO,
        rank=0,
        is_separator=True,
    )  # noqa
    # Unwrap DDP
    unwrapped_model: NanotronModel = model.module if isinstance(model, DistributedDataParallel) else model

    module_id_to_prefix = {id(module): f"{module_name}." for module_name, module in unwrapped_model.named_modules()}
    # Fix the root_model
    module_id_to_prefix[id(unwrapped_model)] = ""

    named_parameters = list(unwrapped_model.get_named_params_with_correct_tied())

    named_param_groups_with_lr = get_custom_lr_for_named_parameters(
        parametrization_method=parametrization_method,
        named_parameters=named_parameters,
        model=unwrapped_model,
        lr=optimizer_args.learning_rate_scheduler.learning_rate,
    )
    named_param_groups_with_weight_decay = get_custom_weight_decay_for_named_parameters(
        named_parameters=named_parameters,
        model=unwrapped_model,
        module_id_to_prefix=module_id_to_prefix,
        weight_decay=optimizer_args.weight_decay,
    )

    named_param_groups = merge_named_param_groups(named_param_groups_with_lr, named_param_groups_with_weight_decay)

    # Basic optimizer builder
    def basic_optimizer_builder(named_param_groups):
        optimizer = None

        if optimizer_args.optimizer_factory.name == "adamW":

            def optimizer(param_groups):
                return torch.optim.AdamW(
                    param_groups,
                    lr=optimizer_args.learning_rate_scheduler.learning_rate,
                    weight_decay=optimizer_args.weight_decay,
                    eps=optimizer_args.optimizer_factory.adam_eps,
                    betas=(optimizer_args.optimizer_factory.adam_beta1, optimizer_args.optimizer_factory.adam_beta2),
                    fused=optimizer_args.optimizer_factory.torch_adam_is_fused,
                )

        elif optimizer_args.optimizer_factory.name == "sgd":

            def optimizer(param_groups):
                return torch.optim.SGD(
                    param_groups,
                    lr=optimizer_args.learning_rate_scheduler.learning_rate,
                    weight_decay=optimizer_args.weight_decay,
                )

        else:
            raise ValueError(f"Optimizer {optimizer_args.optimizer_factory.name} is not supported")

        return NamedOptimizer(
            named_params_or_groups=named_param_groups,
            optimizer_builder=optimizer,
        )

    optimizer_builder = basic_optimizer_builder

    # Gradient accumulator builder
    grad_accumulator: Optional[GradientAccumulator] = None
    if optimizer_args.accumulate_grad_in_fp32:

        def grad_optimizer_builder(named_param_groups):
            result = OptimizerFromGradientAccumulator(
                gradient_accumulator_builder=lambda named_params: FP32GradientAccumulator(
                    named_parameters=named_params,
                    grad_buckets_named_params=named_parameters,
                ),
                named_params_or_groups=named_param_groups,
                optimizer_builder=basic_optimizer_builder,
            )

            nonlocal grad_accumulator
            grad_accumulator = result.gradient_accumulator

            return result

        optimizer_builder = grad_optimizer_builder

    if optimizer_args.zero_stage > 0:
        # Build optimizer
        optimizer = ZeroDistributedOptimizer(
            named_params_or_groups=named_param_groups,
            optimizer_builder=optimizer_builder,
            dp_pg=parallel_context.dp_pg,
        )

        # SANITY CHECK: assert that optimizer's named_params point to model's params (check only the first one)
        if (
            len(optimizer.zero_named_param_groups) > 0
            and len(optimizer.zero_named_param_groups[0]["named_params"]) > 0
        ):
            optim_model_param_name, optim_model_param = optimizer.zero_named_param_groups[0]["named_params"][0]
            if isinstance(model, DistributedDataParallel):
                optim_model_param_name = f"module.{optim_model_param_name}"
            param = model.get_parameter(optim_model_param_name)
            assert param.data_ptr() == optim_model_param.data_ptr()
    else:
        # Build optimizer
        optimizer = optimizer_builder(named_param_groups)

    if grad_accumulator is not None and optimizer_args.zero_stage > 0:
        # There's a way to only require to reduce_scatter the gradients instead of all_reducing
        # In order to do so I need to pass which segments of each parameter should be reduced on which dp rank.
        assert isinstance(optimizer, ZeroDistributedOptimizer)
        param_name_to_dp_rank_offsets = optimizer.param_name_to_dp_rank_offsets

        assert isinstance(grad_accumulator, FP32GradientAccumulator)
        grad_accumulator.assign_param_offsets(
            dp_rank=dist.get_rank(parallel_context.dp_pg),
            param_name_to_offsets=param_name_to_dp_rank_offsets,
        )

    # Register DDP hook to make fp32 grad accumulation work
    if isinstance(model, DistributedDataParallel) and grad_accumulator is not None:
        assert isinstance(grad_accumulator, FP32GradientAccumulator)
        model.register_comm_hook(
            state=FP32GradBucketManager(
                dp_pg=parallel_context.dp_pg,
                accumulator=grad_accumulator,
                param_id_to_name={
                    id(param): param.get_tied_info().get_full_name_from_module_id_to_prefix(
                        module_id_to_prefix=module_id_to_prefix
                    )
                    if param.is_tied
                    else name
                    for name, param in unwrapped_model.named_parameters()
                },
            ),
            hook=get_fp32_accum_hook(
                reduce_scatter=optimizer.inherit_from(ZeroDistributedOptimizer), reduce_op=dist.ReduceOp.AVG
            ),
        )

    return optimizer, grad_accumulator


def test_equal_dict(first: Dict, second: Dict, sub_paths: Optional[List[str]] = None) -> None:
    """Raise if doesn't match."""

    if sub_paths is None:
        sub_paths = []

    first_keys = set(first.keys())
    second_keys = set(second.keys())
    assert first_keys == second_keys, f"Keys don't match.\nFirst: {first_keys}\nSecond: {second_keys}"
    for key in first_keys:
        first_elt = first[key]
        second_elt = second[key]

        if isinstance(first_elt, dict):
            assert isinstance(second_elt, dict), f"{first_elt} doesn't match {second_elt}"
            test_equal_dict(first_elt, second_elt, sub_paths=sub_paths + [str(key)])
        elif isinstance(first_elt, torch.Tensor):
            assert isinstance(second_elt, torch.Tensor), f"{first_elt} doesn't match {second_elt}"
            torch.testing.assert_close(
                first_elt,
                second_elt,
                atol=0.0,
                rtol=0.0,
                msg=lambda msg: f"tensor at {'.'.join(sub_paths + [str(key)])} don't match.\nCur: {first_elt}\nRef: {second_elt}\n{msg}",
            )
        else:
            assert (
                first_elt == second_elt
            ), f"{first_elt} doesn't match {second_elt} at key {'.'.join(sub_paths + [str(key)])}"


def get_profiler(config: Config):
    if config.profiler is not None:
        export_path = None
        if config.profiler.profiler_export_path is not None:
<<<<<<< HEAD
            timestamp = datetime.now().strftime("%Y%m%d-%H%M%S")
            export_path = config.profiler.profiler_export_path / timestamp

            # Create directory if it doesn't exist
            if not os.path.exists(export_path):
                os.makedirs(export_path, exist_ok=True)

            on_trace_ready = tensorboard_trace_handler(export_path)
=======
            on_trace_ready = tensorboard_trace_handler(
                config.profiler.profiler_export_path / datetime.now().strftime("%Y%m%d-%H%M%S-" + config.general.run)
            )
>>>>>>> dfce7f60
        else:
            on_trace_ready = None

        prof = profile(
            activities=[ProfilerActivity.CPU, ProfilerActivity.CUDA],
            schedule=torch.profiler.schedule(
                wait=config.profiler.wait,
                warmup=config.profiler.warmup,
                active=config.profiler.active,
                repeat=config.profiler.repeat,
                skip_first=config.profiler.skip_first,
            ),
            on_trace_ready=on_trace_ready,
            record_shapes=config.profiler.record_shapes,
            profile_memory=config.profiler.profile_memory,
            with_stack=config.profiler.with_stack,
        )

        # Store the export path for Chrome trace export
        if config.profiler.export_chrome_trace and export_path is not None:
            prof._chrome_trace_path = export_path / "chrome_trace.json"
    else:
        prof = contextlib.nullcontext()
    return prof


def get_all_comps(n: int) -> List[List[List[int]]]:
    """Return a 3D numpy array with a series of pairs to test latency/bandwidth between:
        This basically make a square matrix from the triangle of pair-to-pair comparisons


    [[[0 1]
    [2 3]]

    [[0 2]
    [1 3]]

    [[0 3]
    [1 2]]]
    """
    # n: power of two
    if not ((n & (n - 1) == 0) and n != 0):
        # every power of 2 has exactly 1 bit set to 1 (the bit in that number's log base-2 index).
        # So when subtracting 1 from it, that bit flips to 0 and all preceding bits flip to 1.
        # That makes these 2 numbers the inverse of each other so when AND-ing them, we will get 0 as the result
        raise ValueError("n must be a power of two")

    def op(lst, d=4, r=1):
        lst = lst.reshape(-1, d)
        lst[1::2] = np.roll(lst[1::2], r, axis=1)
        return lst.T.reshape(-1)

    x = np.array(list(range(n)))
    comps = []
    d = 1
    while d < n:
        for r in range(d):
            comps.append(op(x, d=d, r=r).copy())
        d *= 2
    ret = np.stack(comps)
    return ret.reshape(ret.shape[0], -1, 2).tolist()


def test_all_pair_to_pair(
    parallel_context: ParallelContext, throughput_size: int, throughput_iters: int, only_node_to_node: bool = True
):
    """Test all pair-to-pair GPUs throughput

    Args:
        parallel_context: ParallelContext
        throughput_size: size of the tensor to send
        throughput_iters: number of warm-up iterations before testing the throughput
        only_node_to_node: if True, only test node-to-node throughput
    """
    comparisons = get_all_comps(parallel_context.world_pg.size())
    wr = dist.get_rank(parallel_context.world_pg)
    log_rank(
        f"[TEST] Testing throughput between {comparisons}",
        logger=logger,
        level=logging.WARNING,
        group=parallel_context.world_pg,
        rank=0,
    )
    for j, comp in enumerate(comparisons):
        dist.barrier(group=parallel_context.world_pg)
        for i, (a, b) in enumerate(comp):
            dist.barrier(group=parallel_context.world_pg)
            if wr not in [a, b]:
                continue
            if only_node_to_node and (a % 8 != 0 or b % 8 != 0):
                # We only check node-to-node throughput
                continue
            test_tensor = torch.zeros((int(throughput_size),), dtype=torch.uint8, device=torch.device("cuda"))
            for k in range(throughput_iters):
                pre = time.perf_counter()
                torch.cuda.synchronize()
                if wr == a:
                    dist.send(test_tensor, b, group=parallel_context.world_pg, tag=i + k)
                elif wr == b:
                    dist.recv(test_tensor, a, group=parallel_context.world_pg, tag=i + k)
                torch.cuda.synchronize()
                duration = time.perf_counter() - pre
            del test_tensor
            gc.collect()
            torch.cuda.empty_cache()
            tput = (float(throughput_size) / duration) * 8  # *8 for gigabits/second
            log_rank(
                f"[TEST] {j, i, wr} Results throughput from {a} to {b}: {tput/1e9:.4f} Gbps",
                logger=logger,
                level=logging.WARNING,
                group=parallel_context.world_pg,
                rank=None,
            )
    log_rank(
        "[TEST] All comparisons done",
        logger=logger,
        level=logging.WARNING,
        group=parallel_context.world_pg,
        rank=0,
    )


def create_table_log(
    config: Config,
    parallel_context: ParallelContext,
    model_tflops,
    hardware_tflops,
    tokens_per_sec,
    bandwidth,
    num_params,
    slurm_job_id,
):
    return [
        LogItem("job_id", slurm_job_id, "s"),
        LogItem("name", config.general.run, "s"),
        LogItem("nodes", math.ceil(parallel_context.world_pg.size() / torch.cuda.device_count()), "d"),
        LogItem("seq_len", config.tokens.sequence_length, "d"),
        LogItem("mbs", config.tokens.micro_batch_size, "d"),
        LogItem("batch_accum", config.tokens.batch_accumulation_per_replica, "d"),
        LogItem("gbs", config.global_batch_size, "d"),
        LogItem("mTFLOPs", model_tflops, ".2f"),
        LogItem("hTFLOPs", hardware_tflops, ".2f"),
        LogItem("tok/s/gpu", tokens_per_sec / parallel_context.world_pg.size(), ".2f"),
        LogItem("Mem Alloc (GB)", torch.cuda.max_memory_allocated() / 1024**3, ".2f"),
        LogItem("Mem Res (GB)", torch.cuda.max_memory_reserved() / 1024**3, ".2f"),
        # Important config columns
        LogItem("dp", config.parallelism.dp, "d"),
        LogItem("pp", config.parallelism.pp, "d"),
        LogItem("tp", config.parallelism.tp, "d"),
        LogItem("cp", config.parallelism.context_parallel_size, "d"),
        LogItem("ep", config.parallelism.expert_parallel_size, "d"),
        LogItem("pp_engine", str(config.parallelism.pp_engine), "s"),
        LogItem("tp_mode", config.parallelism.tp_mode, "s"),
        LogItem("tp_async_comm", str(config.parallelism.tp_linear_async_communication), "s"),
        LogItem("recompute_layer", str(config.parallelism.recompute_layer), "s"),
        LogItem("hidden_size", config.model.model_config.hidden_size, "d"),
        LogItem("hidden_act", config.model.model_config.hidden_act, "s"),
        LogItem("num_layers", config.model.model_config.num_hidden_layers, "d"),
        LogItem("num_heads", config.model.model_config.num_attention_heads, "d"),
        LogItem("num_kv_heads", config.model.model_config.num_key_value_heads, "d"),
        LogItem("max_pos", config.model.model_config.max_position_embeddings, "d"),
        LogItem("vocab_size", config.model.model_config.vocab_size, "d"),
        LogItem("tie_word_embeddings", str(config.model.model_config.tie_word_embeddings), "s"),
        LogItem("dtype", str(config.model.dtype), "s"),
        LogItem("zero_stage", config.optimizer.zero_stage, "d"),
        LogItem("ddp_bucket_cap_mb", config.model.ddp_bucket_cap_mb, "d"),
        LogItem("accumulate_grad_in_fp32", str(config.optimizer.accumulate_grad_in_fp32), "s"),
        # Params
        LogItem("Total Params", num_params["total"], "human_format"),
        LogItem("Local Params", num_params["local"], "human_format"),
    ]


def get_formatted_value(item):
    if item.log_format == "human_format":
        return human_format(item.scalar_value)
    return f"{item.scalar_value:{item.log_format}}"


def create_table_output(table_log, column_widths):
    header_row = "| " + " | ".join([item.tag.ljust(width) for item, width in zip(table_log, column_widths)]) + " |"
    separator_row = "| " + " | ".join(["-" * width for width in column_widths]) + " |"
    data_row = (
        "| "
        + " | ".join([get_formatted_value(item).ljust(width) for item, width in zip(table_log, column_widths)])
        + " |"
    )
    return f"{header_row}\n{separator_row}\n{data_row}"


def write_to_csv(csv_filename, table_log, model_tflops, slurm_job_id):
    """Write benchmark results to a CSV file with file locking using fcntl."""
    import fcntl

    try:
        # Check if csv_filename is valid
        if not csv_filename:
            logger.warning("No benchmark CSV path specified - skipping CSV output")
            return

        # Create output directory if needed
        csv_dir = os.path.dirname(csv_filename)
        if csv_dir:  # Only try to create directory if path has a directory component
            os.makedirs(csv_dir, exist_ok=True)

        # Format row data
        header = [item.tag for item in table_log]
        row = [get_formatted_value(item) for item in table_log]

        # Use fcntl for file locking
        max_attempts = 10
        attempt = 0
        log_rank(
            f"Attempting to write benchmark results to CSV file: {csv_filename}",
            logger=logger,
            level=logging.INFO,
        )
        while attempt < max_attempts:
            try:
                with open(csv_filename, mode="a+", newline="") as f:
                    # Get exclusive lock
                    fcntl.flock(f.fileno(), fcntl.LOCK_EX | fcntl.LOCK_NB)
                    log_rank(
                        f"Acquired lock for CSV file: {csv_filename}",
                        logger=logger,
                        level=logging.INFO,
                    )
                    try:
                        # Check if file is empty/new
                        f.seek(0)
                        first_char = f.read(1)
                        if not first_char:  # Empty file
                            writer = csv.writer(f)
                            writer.writerow(header)

                        # Go to end of file for append
                        f.seek(0, os.SEEK_END)
                        writer = csv.writer(f)
                        writer.writerow(row)
                        f.flush()
                        os.fsync(f.fileno())
                        break
                    finally:
                        # Release lock
                        fcntl.flock(f.fileno(), fcntl.LOCK_UN)
                        log_rank(
                            f"Successfully wrote to CSV file: {csv_filename}. Releasing lock...",
                            logger=logger,
                            level=logging.INFO,
                        )
            except BlockingIOError:
                # Another process has the lock, wait and retry
                log_rank(
                    f"Another process has the lock for CSV file: {csv_filename}, waiting and retrying attempt {attempt + 1} of {max_attempts}...",
                    logger=logger,
                    level=logging.INFO,
                )
                attempt += 1
                time.sleep(0.1)  # Wait 100ms before retrying

        if attempt == max_attempts:
            logger.error(f"Failed to acquire lock for {csv_filename} after {max_attempts} attempts")

    except Exception as e:
        logger.error(f"Unexpected error writing to {csv_filename}: {str(e)}")
        return


def log_throughput(
    config: Config,
    parallel_context: ParallelContext,
    model_tflops=0,
    hardware_tflops=0,
    tokens_per_sec=0,
    bandwidth=0,
    num_params={"total": 0, "local": 0},
):
    slurm_job_id = os.environ.get("SLURM_JOB_ID", "N/A")

    table_log = create_table_log(
        config, parallel_context, model_tflops, hardware_tflops, tokens_per_sec, bandwidth, num_params, slurm_job_id
    )
    column_widths = [max(len(item.tag), len(get_formatted_value(item))) for item in table_log]
    table_output = create_table_output(table_log, column_widths)

    log_rank(
        table_output,
        logger=logger,
        level=logging.INFO,
        rank=0,
    )

    if dist.get_rank(parallel_context.world_pg) == 0:
        write_to_csv(config.general.benchmark_csv_path, table_log, model_tflops, slurm_job_id)
    dist.barrier(group=parallel_context.world_pg)


def compute_remain_train_steps_of_a_data_stage_from_ckp(
    stage: DatasetStageArgs, config: Config, metadata: TrainingMetadata
) -> int:
    def is_last_stage():
        sorted_stages = sorted(config.data_stages, key=lambda x: x.start_training_step)
        return sorted_stages[-1].start_training_step == stage.start_training_step

    def is_resume_from_training():
        return metadata.last_train_step > 0

    if is_last_stage() is True:
        total_train_steps = config.tokens.train_steps
    else:
        next_stage = next((s for s in config.data_stages if s.start_training_step > stage.start_training_step), None)
        total_train_steps = next_stage.start_training_step

    if metadata.last_train_step > stage.start_training_step:
        # NOTE: if the last_train_step is larger than the start_training_step of the current stage,
        # it means that the training has already passed this stage
        # so there is no remaining steps
        return 0
    else:
        last_train_steps = metadata.last_train_step if is_resume_from_training() else stage.start_training_step
        return total_train_steps - last_train_steps


def get_consumed_train_samples_of_a_data_stage_from_ckp(
    stage: DatasetStageArgs, metadata: TrainingMetadata
) -> Optional[int]:
    start_training_step = stage.start_training_step

    consumed_train_samples = next(
        (s.consumed_train_samples for s in metadata.data_stages if s.start_training_step == start_training_step),
        None,
    )
    if consumed_train_samples is None:
        # If stage not found in metadata, ensure we haven't passed this stage's start step
        assert (
            metadata.last_train_step < stage.start_training_step
        ), f"Stage {stage.name} starting at step {stage.start_training_step} not found in checkpoint metadata, but last_train_step ({metadata.last_train_step}) >= start_training_step"
        consumed_train_samples = 0

        # Add new stage to metadata
        if metadata.data_stages is None:
            metadata.data_stages = []
        metadata.data_stages.append(
            DataStageMetadata(
                name=stage.name,
                start_training_step=stage.start_training_step,
                consumed_train_samples=consumed_train_samples,
            )
        )

    return consumed_train_samples<|MERGE_RESOLUTION|>--- conflicted
+++ resolved
@@ -476,22 +476,10 @@
 
 def get_profiler(config: Config):
     if config.profiler is not None:
-        export_path = None
         if config.profiler.profiler_export_path is not None:
-<<<<<<< HEAD
-            timestamp = datetime.now().strftime("%Y%m%d-%H%M%S")
-            export_path = config.profiler.profiler_export_path / timestamp
-
-            # Create directory if it doesn't exist
-            if not os.path.exists(export_path):
-                os.makedirs(export_path, exist_ok=True)
-
-            on_trace_ready = tensorboard_trace_handler(export_path)
-=======
             on_trace_ready = tensorboard_trace_handler(
                 config.profiler.profiler_export_path / datetime.now().strftime("%Y%m%d-%H%M%S-" + config.general.run)
             )
->>>>>>> dfce7f60
         else:
             on_trace_ready = None
 
@@ -511,8 +499,10 @@
         )
 
         # Store the export path for Chrome trace export
-        if config.profiler.export_chrome_trace and export_path is not None:
-            prof._chrome_trace_path = export_path / "chrome_trace.json"
+        if config.profiler.export_chrome_trace is True:
+            prof._chrome_trace_path = config.profiler.profiler_export_path / datetime.now().strftime(
+                "%Y%m%d-%H%M%S-" + config.general.run + "-chrome_trace.json"
+            )
     else:
         prof = contextlib.nullcontext()
     return prof
